#!/usr/bin/env python3
# -*- coding: utf-8 -*-
#
# html.py
#
# Module handling OpenBibleData createParallelPages functions
#
# Copyright (C) 2023 Robert Hunt
# Author: Robert Hunt <Freely.Given.org+OBD@gmail.com>
# License: See gpl-3.0.txt
#
#   This program is free software: you can redistribute it and/or modify
#   it under the terms of the GNU General Public License as published by
#   the Free Software Foundation, either version 3 of the License, or
#   (at your option) any later version.
#
#   This program is distributed in the hope that it will be useful,
#   but WITHOUT ANY WARRANTY; without even the implied warranty of
#   MERCHANTABILITY or FITNESS FOR A PARTICULAR PURPOSE.  See the
#   GNU General Public License for more details.
#
#   You should have received a copy of the GNU General Public License
#   along with this program.  If not, see <https://www.gnu.org/licenses/>.

"""
Module handling createParallelPages functions.
"""
from gettext import gettext as _
from typing import Dict, List, Tuple
from pathlib import Path
import os
import logging

import BibleOrgSys.BibleOrgSysGlobals as BibleOrgSysGlobals
from BibleOrgSys.BibleOrgSysGlobals import fnPrint, vPrint, dPrint
import BibleOrgSys.Formats.ESFMBible as ESFMBible

import sys
sys.path.append( '../../BibleTransliterations/Python/' )
from BibleTransliterations import transliterate_Greek, transliterate_Hebrew

from usfm import convertUSFMMarkerListToHtml
from html import do_OET_LV_HTMLcustomisations, do_LSV_HTMLcustomisations, \
                    makeTop, makeBottom, checkHtml


<<<<<<< HEAD
LAST_MODIFIED_DATE = '2023-03-31' # by RJH
=======
LAST_MODIFIED_DATE = '2023-04-02' # by RJH
>>>>>>> 7862072c
SHORT_PROGRAM_NAME = "createParallelPages"
PROGRAM_NAME = "OpenBibleData createParallelPages functions"
PROGRAM_VERSION = '0.33'
PROGRAM_NAME_VERSION = f'{SHORT_PROGRAM_NAME} v{PROGRAM_VERSION}'

DEBUGGING_THIS_MODULE = False

BACKSLASH = '\\'
NEWLINE = '\n'
EM_SPACE = ' '
NARROW_NON_BREAK_SPACE = ' '


def createParallelPages( folder:Path, state ) -> bool:
    """
    """
    from createSitePages import TEST_MODE, reorderBooksForOETVersions
    fnPrint( DEBUGGING_THIS_MODULE, f"createParallelPages( {folder}, {state.BibleVersions} )" )

    vPrint( 'Normal', DEBUGGING_THIS_MODULE, f"\ncreateParallelPages( {folder}, {state.BibleVersions} )" )
    try: os.makedirs( folder )
    except FileExistsError: pass # they were already there

    BBBLinks, BBBNextLinks = [], []
    for BBB in reorderBooksForOETVersions( state.allBBBs ):
        if BibleOrgSysGlobals.loadedBibleBooksCodes.isChapterVerseBook( BBB ):
            tidyBBB = BibleOrgSysGlobals.loadedBibleBooksCodes.tidyBBB( BBB )
            BBBLinks.append( f'<a title="{BibleOrgSysGlobals.loadedBibleBooksCodes.getEnglishName_NR(BBB)}" href="{BBB}/">{tidyBBB}</a>' )
            BBBNextLinks.append( f'<a title="{BibleOrgSysGlobals.loadedBibleBooksCodes.getEnglishName_NR(BBB)}" href="../{BBB}/">{tidyBBB}</a>' )
    for BBB in reorderBooksForOETVersions( state.allBBBs ):
        if BibleOrgSysGlobals.loadedBibleBooksCodes.isChapterVerseBook( BBB ):
            BBBFolder = folder.joinpath(f'{BBB}/')
            createParallelVersePagesForBook( BBBFolder, BBB, BBBNextLinks, state )

    # Create index page
    filename = 'index.html'
    filepath = folder.joinpath( filename )
    top = makeTop( 1, None, 'parallel', None, state ) \
            .replace( '__TITLE__', f"{'TEST ' if TEST_MODE else ''}Parallel View" ) \
            .replace( '__KEYWORDS__', f'Bible, parallel' )
    indexHtml = top \
                + '<h1 id="Top">Parallel verse pages</h1><h2>Index of books</h2>\n' \
                + f'''<p class="bLinks">{' '.join( BBBLinks )}</p>\n''' \
                + makeBottom( 1, 'parallel', state )
    checkHtml( 'ParallelIndex', indexHtml )
    with open( filepath, 'wt', encoding='utf-8' ) as indexHtmlFile:
        indexHtmlFile.write( indexHtml )
    vPrint( 'Verbose', DEBUGGING_THIS_MODULE, f"        {len(indexHtml):,} characters written to {filepath}" )

    vPrint( 'Normal', DEBUGGING_THIS_MODULE, f"  createParallelPages() finished processing {len(state.allBBBs)} books: {state.allBBBs}" )
    return True
# end of html.createParallelPages

def createParallelVersePagesForBook( folder:Path, BBB:str, BBBLinks:List[str], state ) -> bool:
    """
    Create a page for every Bible verse
        displaying the verse for every available version.
    """
    from createSitePages import TEST_MODE
    fnPrint( DEBUGGING_THIS_MODULE, f"createParallelVersePagesForBook( {folder}, {BBB}, {BBBLinks}, {state.BibleVersions} )" )

    vPrint( 'Normal', DEBUGGING_THIS_MODULE, f"  createParallelVersePagesForBook {folder}, {BBB} from {len(BBBLinks)} books, {len(state.BibleVersions)} versions…" )
    try: os.makedirs( folder )
    except FileExistsError: pass # they were already there

    # We don't want the book link for this book to be a recursive link, so remove <a> marking
    tidyBBB = BibleOrgSysGlobals.loadedBibleBooksCodes.tidyBBB( BBB )
    tidyBbb = BibleOrgSysGlobals.loadedBibleBooksCodes.tidyBBB( BBB, titleCase=True )
    adjBBBLinksHtml = ' '.join(BBBLinks).replace( f'<a title="{BibleOrgSysGlobals.loadedBibleBooksCodes.getEnglishName_NR(BBB)}" href="../{BBB}/">{tidyBBB}</a>', tidyBBB )

    numChapters = None
    for versionAbbreviation in state.BibleVersions:
        if versionAbbreviation == 'OET': continue # that's only a "pseudo-version"!
        referenceBible = state.preloadedBibles[versionAbbreviation]
        # referenceBible.loadBookIfNecessary( BBB )
        numChapters = referenceBible.getNumChapters( BBB )
        if numChapters: break
    else:
        logging.critical( f"createParallelVersePagesForBook unable to find a valid reference Bible for {BBB}" )
        return False # Need to check what FRT does

    vLinks = []
    if numChapters >= 1:
        lastNumVerses = 0
        for c in range( 1, numChapters+1 ):
            vPrint( 'Info', DEBUGGING_THIS_MODULE, f"      Creating parallel pages for {BBB} {c}…" )
            numVerses = referenceBible.getNumVerses( BBB, c )
            if numVerses is None: # something unusual
                logging.critical( f"createParallelVersePagesForBook: no verses found for {BBB} {c}" )
                continue
            for v in range( 1, numVerses+1 ):
                # The following all have a __ID__ string than needs to be replaced
                leftVLink = f'<a title="Go to previous verse" href="C{c}V{v-1}.html#__ID__">←</a>{EM_SPACE}' if v>1 \
                        else f'<a title="Go to last verse of previous chapter" href="C{c-1}V{lastNumVerses}.html#__ID__">↨</a>{EM_SPACE}' if c>1 \
                        else ''
                rightVLink = f'{EM_SPACE}<a title="Go to next verse" href="C{c}V{v+1}.html#__ID__">→</a>' if v<numVerses else ''
                leftCLink = f'<a title="Go to previous chapter" href="C{c-1}V1.html#__ID__">◄</a>{EM_SPACE}' if c>1 else ''
                rightCLink = f'{EM_SPACE}<a title="Go to next chapter" href="C{c+1}V1.html#__ID__">►</a>' if c<numChapters else ''
                navLinks = f'<p id="__ID__" class="vnav">{leftCLink}{leftVLink}{tidyBbb} {c}:{v} <a title="Go to __WHERE__ of page" href="#CV__WHERE__">__ARROW__</a>{rightVLink}{rightCLink}</p>'
                pHtml = ''
                for versionAbbreviation in state.BibleVersions:
                    if versionAbbreviation == 'OET': continue # Skip this pseudo-version as we have OET-RV and OET-LV
                    if versionAbbreviation in ('UHB','JPS') \
                    and not BibleOrgSysGlobals.loadedBibleBooksCodes.isOldTestament_NR( BBB):
                        continue # Skip non-OT books for Hebrew
                    if versionAbbreviation in ('BRN','BrLXX') \
                    and BibleOrgSysGlobals.loadedBibleBooksCodes.isNewTestament_NR( BBB):
                        continue # Skip NT books for Brenton (it has deuterocanon/apocrypha)
                    if versionAbbreviation in ('TCNT','TNT', 'SR-GNT','UGNT','SBL-GNT','TC-GNT') \
                    and not BibleOrgSysGlobals.loadedBibleBooksCodes.isNewTestament_NR( BBB):
                        continue # Skip non-NT books for Koine Greek NT
                    thisBible = state.preloadedBibles[versionAbbreviation]
                    # thisBible.loadBookIfNecessary( BBB )
                    try:
                        verseEntryList, contextList = thisBible.getContextVerseData( (BBB, str(c), str(v)) )
                        if isinstance( thisBible, ESFMBible.ESFMBible ):
                            verseEntryList,wordList = thisBible.livenESFMWordLinks( BBB, verseEntryList, '../../W/{n}.htm' )
                        textHtml = convertUSFMMarkerListToHtml( versionAbbreviation, (BBB,c,v), 'verse', contextList, verseEntryList, basicOnly=True, state=state )
                        while textHtml.startswith( '<br>' ): # BSB and OEB seems particularly bad with blank lines
                            textHtml = textHtml[4:]
                        while textHtml.endswith( '<br>' ): # LEB also
                            textHtml = textHtml[:-4]
                        if textHtml == '◘': raise KeyError # This is an OET-RV marker to say "Not translated yet"

                        if versionAbbreviation == 'OET-LV':
                            textHtml = do_OET_LV_HTMLcustomisations( textHtml )
                        elif versionAbbreviation == 'WEB': # assuming WEB comes BEFORE WMB
                            textHtmlWEB = textHtml # Save it
                        elif versionAbbreviation == 'WMB': # assuming WEB comes BEFORE WMB
                            if textHtml == textHtmlWEB:
                                print( f"Skipping parallel for WMB {BBB} {c}:{v} because same as WEB" )
                                continue
                            else:
                                print( f"Using parallel for WMB {BBB} {c}:{v} because different from WEB:" )
                                print( f"  {textHtmlWEB=}" )
                                print( f"     {textHtml=}" )
                        elif versionAbbreviation == 'LSV':
                            textHtml = do_LSV_HTMLcustomisations( textHtml )
                        elif versionAbbreviation in ('WYC','TNT','CB','GNV','BB','KJB'):
                            if (modernisedTextHtml:=moderniseEnglishWords(textHtml)) != textHtml: # only show it if it changed
                                textHtml = f'{textHtml}<br>  ({modernisedTextHtml})'
                        elif versionAbbreviation in ('CLV',):
                            if (adjustedTextHtml:=adjustLatin(textHtml)) != textHtml: # only show it if it changed
                                textHtml = f'{textHtml}<br>  ({adjustedTextHtml})'
                        elif versionAbbreviation in ('SR-GNT','UGNT','SBL-GNT','TC-GNT','BrLXX'):
                            # print( f"{versionAbbreviation} {BBB} {c}:{v} {textHtml=}")
                            textHtml = f'{textHtml}<br>  ({transliterate_Greek(textHtml)})'
                            # print( textHtml)
                        elif versionAbbreviation in ('UHB',):
                            # print( f"{versionAbbreviation} {BBB} {c}:{v} {textHtml=}")
                            textHtml = f'{textHtml}<br>  ({transliterate_Hebrew(textHtml)})'
                            # print( textHtml)
                        vHtml = f'''
<p><span class="workNav"><a title="View {state.BibleNames['OET']} chapter" href="../../versions/OET/byChapter/{BBB}_C{c}.html">OET</a> (<a title="{state.BibleNames['OET-RV']}" href="../../versions/OET-RV/byChapter/{BBB}_C{c}.html">OET-RV</a>)</span> {textHtml}</p>
''' if versionAbbreviation=='OET-RV' else f'''
<p><span class="workNav"><a title="View {state.BibleNames[versionAbbreviation]} chapter" href="../../versions/{versionAbbreviation}/byChapter/{BBB}_C{c}.html">{versionAbbreviation}</a></span> {textHtml}</p>
'''
                    except (KeyError, TypeError):
                        if BBB in thisBible:
                            text = f'No {versionAbbreviation} {tidyBBB} {c}:{v} verse available'
                            logging.warning( text )
                            vHtml = f'''<p><span class="workNav"><a title="{state.BibleNames[versionAbbreviation]}" href="../../versions/{versionAbbreviation}/byChapter/{BBB}_C{c}.html">{versionAbbreviation}</a></span> <span class="noVerse"><small>{text}</small></span></p>
'''
                        else:
                            text = f'No {versionAbbreviation} {tidyBBB} book available'
                            vHtml = f'''<p><span class="workNav">{versionAbbreviation}</span> <span class="noBook"><small>{text}</small></span></p>
'''
                    # dPrint( 'Verbose', DEBUGGING_THIS_MODULE, f"\n\n{pHtml=} {vHtml=}" )
                    checkHtml( f'{versionAbbreviation} {BBB} {c}:{v}', vHtml, segmentOnly=True )
                    pHtml = f'{pHtml}{vHtml}'
                filename = f'C{c}V{v}.html'
                # filenames.append( filename )
                filepath = folder.joinpath( filename )
                top = makeTop( 2, None, 'parallel', None, state ) \
                        .replace( '__TITLE__', f"{'TEST ' if TEST_MODE else ''}{tidyBBB} {c}:{v} Parallel View" ) \
                        .replace( '__KEYWORDS__', f'Bible, {tidyBBB}, parallel' )
                pHtml = top + '<!--parallel verse page-->' \
                        + f'{adjBBBLinksHtml}\n<h1 id="Top">Parallel {tidyBBB} {c}:{v}</h1>\n' \
                        + f"{navLinks.replace('__ID__','CVTop').replace('__ARROW__','↓').replace('__WHERE__','Bottom')}\n" \
                        + pHtml \
                        + f"\n{navLinks.replace('__ID__','CVBottom').replace('__ARROW__','↑').replace('__WHERE__','Top')}\n" \
                        + makeBottom( 2, 'parallel', state )
                checkHtml( f'Parallel {BBB} {c}:{v}', pHtml )
                with open( filepath, 'wt', encoding='utf-8' ) as pHtmlFile:
                    pHtmlFile.write( pHtml )
                vPrint( 'Verbose', DEBUGGING_THIS_MODULE, f"        {len(pHtml):,} characters written to {filepath}" )
                vLinks.append( f'<a title="Go to parallel verse page" href="{filename}">{c}:{v}</a>' )
            lastNumVerses = numVerses # for the previous chapter
    else:
        dPrint( 'Verbose', DEBUGGING_THIS_MODULE, f"createParallelVersePagesForBook {BBB} has {numChapters} chapters!!!" )
        assert BBB in ('INT','FRT',)
        # dPrint( 'Verbose', DEBUGGING_THIS_MODULE, f"createParallelVersePagesForBook {thisBible.books[BBB]=}" )

    # Create index page for this book
    filename = 'index.html'
    filepath = folder.joinpath( filename )
    top = makeTop(2, None, 'parallel', None, state) \
            .replace( '__TITLE__', f"{'TEST ' if TEST_MODE else ''}{tidyBBB} Parallel View" ) \
            .replace( '__KEYWORDS__', f'Bible, parallel' )
    # For Psalms, we don't list every single verse
    ourLinks = f'''<h1 id="Top">{tidyBBB} parallel songs index</h1>
<p class="cLinks">{EM_SPACE.join( [f'<a title="Go to parallel verse page" href="C{ps}V1.html">Ps{ps}</a>' for ps in range(1,numChapters+1)] )}</p>''' \
                if BBB=='PSA' else \
f'''<p class="cLinks">{tidyBbb} {' '.join( [f'<a title="Go to parallel verse page" href="C{chp}V1.html">C{chp}</a>' for chp in range(1,numChapters+1)] )}</p>
<h1 id="Top">{tidyBBB} parallel verses index</h1>
<p class="vLinks">{' '.join( vLinks )}</p>'''
    indexHtml = f'{top}{adjBBBLinksHtml}\n{ourLinks}\n' \
                + makeBottom( 2, 'parallel', state )
    checkHtml( 'ParallelIndex', indexHtml )
    with open( filepath, 'wt', encoding='utf-8' ) as indexHtmlFile:
        indexHtmlFile.write( indexHtml )
    vPrint( 'Verbose', DEBUGGING_THIS_MODULE, f"        {len(indexHtml):,} characters written to {filepath}" )

    vPrint( 'Normal', DEBUGGING_THIS_MODULE, f"  createParallelVersePagesForBook() finished processing {len(vLinks):,} {BBB} verses." )
    return True
# end of html.createParallelVersePagesForBook


def moderniseEnglishWords( html:str ) -> bool:
    """
    Convert ancient spellings to modern ones.
    """
    fnPrint( DEBUGGING_THIS_MODULE, f"moderniseEnglishWords( ({len(html)}) )" )

    for oldWords,newWord in ( # Place longer words first,
                              #     use space before to prevent accidental matches since we're only doing string matches
            ((' abideth',),' abides'), ((' aftir',),' after'), ((' agayne','againe'),' again'),
                ((' aloone',),' alone'),
                (('amased',),'amazed'),
                (('answerede','aunswered'),'answered'),
                ((' aryse',),' arise'),
                (('astonnied',),'astonished'),
                ((' aungel',),' angel'),
            ((' beesti',),' beast'), ((' beed ',' bedde '),' bed '), ((' bifor',),' before'),
                    (('bigynnyng','beginnynge','begynnynge','begynnyng'),'beginning'), ((' beleue',' beleeue',' beleve'),' believe'),
                    ((' bisidis',),' beside'),
                ((' bryngyng',),' bringing'),
            ((' cam ',' camen '),' came '), ((' certayne',),' certain'),
                (('Crist',),'Christ'),
                ((' comynge',),' coming'), ((' coulde','coude'),' could'), ((' cuntree',),' country'),
            ((' daies',' dayes'),' days'),
                ((' deliuered',),' delivered'), ((' deseert',),' desert'),
                (('disciplis',),'disciples'),
                ((' dore',),' door'), ((' doue',),' dove'), ((' downe',),' down'), ((' dwelleth',),' dwells'), ((' dwellynge',),' dwelling'),
            (('ynough','inough'),'enough'), ((' entred',' entride'),' entered'),
            ((' feith','fayth'),' faith'),
                ((' felowe',),' fellow'), ((' feawe ',' fewe '),' few '),
                ((' fisscheris','fisshers','fysshers'),' fishers'),
                ((' folowed',),' followed'), ((' folowe',' folow'),' follow'), (('Folowe','Folow'),'Follow'),
                    (('forgeven','foryouun','forgeuen','forgiuen'),'forgiven'), ((' forgiue ',' foryyue ',' forgeve ',' forgeue '),' forgive '), ((' foorth',),' forth'),
                    ((' fourtie',' fourtye'),' forty'), ((' foure',' fower'),' four'),
                   ((' freend',),' friend'),
                (('fulfillid','fulfylled'),'fulfilled'),
            (('Galile,',),'Galilee,'), ((' goost',),' ghost'),
                ((' goe ',' goo '),' go '), ((' gospell',),' gospel'), (('Gospell',),'Gospel'),
            ((' hadde ',),' had '), ((' hande',' honde',' hoond'),' hand'), ((' hauynge',),' having'),
                ((' hee ',),' he '), ((' hearde',' herde'),' heard'), ((' hertis',' hertes',' heartes'),' hearts'), ((' heauen',),' heaven'), ((' hir ',),' her '),
                ((' hym ',),' him '),((' hym,',),' him,'),((' hym.',),' him.'),((' hym;',),' him;'),((' hym:',),' him:'),
                    ((' hise ',),' his '),
                ((' houres',),' hours'), ((' housse ',' hous '),' house '),
            (('Y ',),'I '),
                ((' yf ',),' if '),
                (('immediatly',),'immediately'),
            # (('Jhesus',),'Jesus'),(('Jhesu ',),'Jesu '), (('Joon',),'John'),
            ((' kingdome',' kyngdoom',' kyngdome'),' kingdom'),
                ((' knowe ',),' know '),
            ((' laye',),' lay'),
                ((' lyght','liyt'),' light'), ((' lyke',),' like'),
                ((' loued','louyde'),' loved'),
            ((' maad',),' made'), ((' maye ',),' may '),
                (('ministred','mynistred','mynystriden'),'ministered'),
                ((' moch',),' much'),
            ((' nettes','nettis'),' nets'), ((' nyyti',),' night'),
            ((' oure ',),' our '), ((' ouer',),' over'), ((' awne ',' owne '),' own '),
            ((' passide',),' passed'), ((' penaunce',),' penance'), (('perceiued','perceaved'),'perceived'),
                ((' puple',),' people'),
                (('praysed',),'praised'), ((' prechide',),' preached'), ((' preachyng',),' preaching'),
            ((' reise',),' raise'),
                ((' receave',),' receive'), (('reasonyng','reasoninge'),'reasoning'),
                ((' ryse ',),' rise '),
                ((' roofe',' rofe'),' roof'), ((' roume',),' room'),
            ((' seide',' sayde',' saide'),' said'), (('Sathanas','Sathan'),'Satan'), ((' sawe ',),' saw '),
                    ((' seith ',),' says '),
                ((' scribis',' scrybes'),' scribes'),
                ((' seyn',),' seen'),
                ((' schal ',' shal '),' shall '),
                ((' sicke ',' sijk '),' sick '),((' sicke,',' sijk,'),' sick,'),((' sicke.',' sijk.'),' sick.'),
                    ((' sinnes','synnes'),' sins'), ((' sistir',),' sister'), ((' syttyng',),' sitting'),
                ((' slepe',),' sleep'), ((' slepith',),' sleeps'),
                ((' summe ',),' some '), ((' sonne ',' sone '),' son '), (('Sonne ',),'Son '),
                ((' speake',),' speak'), ((' spirite',' sprete'),' spirit'),
                ((' styll',),' still'), ((' stoone',),' stone'), (('stumbleth','stombleth','stomblith'),'stumbles'),
                ((' souyten',),' sought'),
                ((' soch ',),' such '),
                (('synagoge',),'syngagogue'),
            ((' takun',),' taken'), ((' tauyte',),' taught'),
                (('temptid',),'tempted'),
                ((' hem ',),' them '), ((' thanne ',),' then '),
                    ((' ther ',),' there '), (('thidir','thyther','thither'),'there'),
                    ((' therfor',),' therefore'),(('Therfor ',),'Therefore '), ((' thei ',),' they '),
                    ((' thingis',),' things'), ((' thenkynge',),' thinking'), ((' thynke',' thenken'),' think'),
                ((' tyme',),' time'),
                ((' toke ',),' took '),
                ((' twolue','twelue'),' twelve'), ((' twei',),' two'),
            (('vncovered','vncouered'),'uncovered'),
            ((' vnto',),' unto'), ((' vp ',),' up '),((' vp,',),' up,'),((' vp.',),' up.'), ((' vpon',),' upon'), ((' vs ',),' us '),((' vs,',),' us,'),((' vs.',),' us.'),
            ((' walke ',),' walk '), ((' watir',),' water'), (('widdred','wythred','wythered'),'withered'), ((' wente',),' went'),
                ((' whanne ',),' when '), ((' whanne ',' wha '),' when '), ((' whiche ',),' which '),
                ((' wilde ',' wylde '),' wild '), ((' wyll ',' wil '),' will '),
                ((' worlde',),' world'),
            (('Iesus',),'Yesus'),(('Iesu ',),'Yesu '), (('Iewes ','Jewis '),'Yews '), (('Iohn','Ihon'),'Yohn'), (('Iudea','Judee'),'Yudea'),
                ((' ye ',' yee '),' you_all '), ((' thi ',' thy '),' your '), ((' youre ',' thy '),' your(pl) '),

            ((' xl ',),' 40 '),

            ((' & ',),' and '),

            # Pairs of words
            (('Hooli Goost',),'Holy Ghost'),
            (('the see ',),'the sea '),

            # Two words into one
            ((' in to ',),' into '),
            ((' for euer',),' forever'),
            (('strayght waye',),'straightway'),
            ((' youre selues',),' yourselves'),

            # One word into two
            ((' shalbe ',),' shall be '),
            ):
        for oldWord in oldWords:
            html = html.replace( oldWord, newWord )

    return html
# end of html.moderniseEnglishWords

def adjustLatin( html:str ) -> bool:
    """
    Convert ancient Latin spellings to modern ones.
    """
    fnPrint( DEBUGGING_THIS_MODULE, f"adjustLatin( ({len(html)}) )" )

    return html.replace('j','y').replace('J','Y')
# end of html.adjustLatin


def briefDemo() -> None:
    """
    Main program to handle command line parameters and then run what they want.
    """
    BibleOrgSysGlobals.introduceProgram( __name__, PROGRAM_NAME_VERSION, LAST_MODIFIED_DATE )

    # Demo the html object
    pass
# end of html.briefDemo

def fullDemo() -> None:
    """
    Full demo to check class is working
    """
    BibleOrgSysGlobals.introduceProgram( __name__, PROGRAM_NAME_VERSION, LAST_MODIFIED_DATE )

    # Demo the html object
    pass
# end of html.fullDemo

if __name__ == '__main__':
    from multiprocessing import freeze_support
    freeze_support() # Multiprocessing support for frozen Windows executables

    # Configure basic Bible Organisational System (BOS) set-up
    parser = BibleOrgSysGlobals.setup( SHORT_PROGRAM_NAME, PROGRAM_VERSION, LAST_MODIFIED_DATE )
    BibleOrgSysGlobals.addStandardOptionsAndProcess( parser )

    fullDemo()

    BibleOrgSysGlobals.closedown( PROGRAM_NAME, PROGRAM_VERSION )
# end of html.py<|MERGE_RESOLUTION|>--- conflicted
+++ resolved
@@ -44,11 +44,7 @@
                     makeTop, makeBottom, checkHtml
 
 
-<<<<<<< HEAD
-LAST_MODIFIED_DATE = '2023-03-31' # by RJH
-=======
 LAST_MODIFIED_DATE = '2023-04-02' # by RJH
->>>>>>> 7862072c
 SHORT_PROGRAM_NAME = "createParallelPages"
 PROGRAM_NAME = "OpenBibleData createParallelPages functions"
 PROGRAM_VERSION = '0.33'
