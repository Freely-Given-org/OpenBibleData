--- conflicted
+++ resolved
@@ -302,15 +302,9 @@
 \v 2 The rich \add man\add* had exceeding many flockes and herds.
 \v 3 But the poore \add man\add* had nothing saue one litle ewe lambe, which he had bought and nourished vp: and it grew vp together with him, and with his children, it did eate of his owne \f + \fr 12:3 \ft Heb. morsell.\f*meate, and dranke of his owne cup, and lay in his bosome, and was vnto him as a daughter.
 \v 4 And there came a traueller vnto the rich man, and he spared to take of his owne flocke, and of his owne herd, to dresse for the wayfaring man that was come vnto him, but tooke the poore mans lambe, and dressed it for the man that was come to him.
-<<<<<<< HEAD
 \v 5 And Dauids anger was greatly kindled against the man, and he said to Nathan, \add As\add* the \nd LORD\nd* liueth, the man that hath done this \add thing\add*, shall \f + \fr 12:5 \ft Or, is worthy to die.\f*surely die.
 \v 6 And he shall restore the Lambe \x + \xo 12:6 \xt Exo. 22.1.\x*fourefold, because he did this thing, and because he had no pittie.
-\v 7 ¶ And Nathan said to Dauid, Thou \add art\add* the man: thus saith the \nd LORD\nd* God of Israel, I \x + \xo 12:7 \xt Sam. 16.13.\x*anointed thee king ouer Israel, and I deliuered thee out of the hand of Saul,
-=======
-\v 5 \f + \fr 12:5 \ft Or, is worthy to die.\f*And Dauids anger was greatly kindled against the man, and he said to Nathan, \add As\add* the \nd LORD\nd* liueth, the man that hath done this \add thing\add*, shall surely die.
-\v 6 \x + \xo 12:6 \xt Exo. 22.1\x*And he shall restore the Lambe fourefold, because he did this thing, and because he had no pittie.
-\v 7 ¶ \x + \xo 12:7 \xt 1.Sam. 16.13.\x*And Nathan said to Dauid, Thou \add art\add* the man: thus saith the \nd LORD\nd* God of Israel, I anointed thee king ouer Israel, and I deliuered thee out of the hand of Saul,
->>>>>>> 174de12a
+\v 7 ¶ And Nathan said to Dauid, Thou \add art\add* the man: thus saith the \nd LORD\nd* God of Israel, I \x + \xo 12:7 \xt 1.Sam. 16.13.\x*anointed thee king ouer Israel, and I deliuered thee out of the hand of Saul,
 \v 8 And I gaue thee thy Masters house, and thy Masters wiues into thy bosome, and gaue thee the house of Israel and of Iudah, and if that had bene too litle, I would moreouer haue giuen vnto thee such and such things.
 \v 9 Wherefore hast thou despised the commandement of the \nd LORD\nd*, to doe euill in his sight? thou hast killed Uriah the Hittite with the sword, and hast taken his wife \add to be\add* thy wife, and hast slaine him with the sword of the children of Ammon.
 \v 10 Now therefore the sword shall neuer depart from thine house, because thou hast despised me, and hast taken the wife of Uriah the Hittite, to be thy wife.
